--- conflicted
+++ resolved
@@ -23,13 +23,9 @@
 from sage.categories.pushout import pushout
 from sage.misc.cachefunc import cached_function, cached_method
 from sage.misc.misc import cputime
-<<<<<<< HEAD
 from sage.rings.all import ZZ, QQ, QQbar, CIF, CBF, RationalField
 from sage.rings.real_mpfr import RealField
-=======
-from sage.rings.all import ZZ, QQ, QQbar, CIF, CBF
 from sage.rings.complex_interval_field import ComplexIntervalField
->>>>>>> d035affe
 from sage.rings.number_field.number_field import (NumberField,
         NumberField_quadratic, is_NumberField)
 from sage.rings.number_field.number_field_element import NumberFieldElement
@@ -40,7 +36,6 @@
 from sage.modules.free_module_element import vector, FreeModuleElement_generic_dense
 from sage.rings.polynomial.polynomial_element import Polynomial
 from sage.rings.qqbar import number_field_elements_from_algebraics
-<<<<<<< HEAD
 from sage.functions.all import log, floor
 from sage.arith.misc import algdep, gcd
 from sage.arith.functions import lcm
@@ -51,11 +46,9 @@
 
 from ore_algebra.ideal import uncouple, solve_triangular_system
 from ore_algebra.tools import clear_denominators
-=======
 from sage.rings.rational import Rational
 from sage.structure.coerce_exceptions import CoercionException
 from sage.structure.element import coercion_model
->>>>>>> d035affe
 
 ######################################################################
 # Timing
@@ -390,8 +383,16 @@
     a, b = itertools.tee(iterable)
     next(b, None)
     return zip(a, b)
-
-<<<<<<< HEAD
+    
+def mygcd(zero, seq):
+    g = zero
+    for v in seq:
+        assert v in ZZ
+        g = g.gcd(v)
+        if g.is_one():
+            break
+    return g
+
 def power_series_coerce(x, S):
 
     if isinstance(x, list):
@@ -1012,14 +1013,4 @@
         if v0r==None: return None
         D = D*(z-s)^(-v0r)
 
-    return D
-=======
-def mygcd(zero, seq):
-    g = zero
-    for v in seq:
-        assert v in ZZ
-        g = g.gcd(v)
-        if g.is_one():
-            break
-    return g
->>>>>>> d035affe
+    return D