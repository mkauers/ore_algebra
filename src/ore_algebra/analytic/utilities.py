--- conflicted
+++ resolved
@@ -185,16 +185,10 @@
         return Y
     else:
         Z = pushout(X, Y)
-<<<<<<< HEAD
-        Z, _ = good_number_field(Z)
-        assert (is_NumberField(Z) if is_NumberField(X) and is_NumberField(Y)
-                                  else True)
-=======
         if is_NumberField(X) and is_NumberField(Y) and not is_NumberField(Z):
             # we likely obtained a parent where both number fields have a
             # canonical embedding, typically QQbar...
             raise CoercionException
->>>>>>> edf9d9be
         return Z
 
 def extend_scalars(Scalars, *pts):
@@ -278,8 +272,9 @@
     def as_algebraic(self, sloppy=True):
         if sloppy and self.pol.base_ring() is QQ:
             # bypass ANRoot.exactify()
-            # This seems to lead to elements of QQbar on which sign(imag())
-            # fails for a reason I don't understand.
+            # This seems to lead to elements of QQbar on which some operations
+            # (sign(imag), abs().exactify()) fail for a reason I don't
+            # understand.
             nf = NumberField(self.pol, 'a', check=False)
             rt = ANRoot(self.pol, self.all_roots[self.index])
             gen = AlgebraicGenerator(nf, rt)
@@ -288,7 +283,7 @@
             return QQbar.polynomial_root(self.pol, self.all_roots[self.index])
 
     def _algebraic_(self, field):
-        return field(self.as_algebraic())
+        return field(self.as_algebraic(sloppy=False))
 
     @cached_method
     def as_number_field_element(self):
