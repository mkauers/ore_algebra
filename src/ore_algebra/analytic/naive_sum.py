# vim: tw=80
"""
Evaluation of convergent D-finite series by direct summation
"""

# Copyright 2015, 2016, 2017, 2018, 2019 Marc Mezzarobba
# Copyright 2015, 2016, 2017, 2018, 2019 Centre national de la recherche scientifique
# Copyright 2015, 2016, 2017, 2018 Université Pierre et Marie Curie
# Copyright 2019 Sorbonne Université
#
# Distributed under the terms of the GNU General Public License (GPL) either
# version 2, or (at your option) any later version
#
# http://www.gnu.org/licenses/

<<<<<<< HEAD
import collections
import logging
import sys
=======
import collections, logging, sys
>>>>>>> c983e3ce

from itertools import count, chain, repeat

from sage.matrix.constructor import matrix
from sage.modules.free_module_element import vector
from sage.rings.all import ZZ, QQ, infinity
from sage.rings.complex_arb import ComplexBallField
from sage.rings.number_field import number_field_base
from sage.rings.polynomial import polynomial_element
from sage.rings.real_arb import RealBallField, RBF
from sage.structure.sequence import Sequence

from . import accuracy, bounds, utilities
from .context import Context, dctx
from .differential_operator import DifferentialOperator
from .local_solutions import (bw_shift_rec, LogSeriesInitialValues,
                              LocalBasisMapper, log_series_values)
from .path import EvaluationPoint_base, EvaluationPoint

logger = logging.getLogger(__name__)

################################################################################
# Series summation
################################################################################

def cy_classes():
    try:
        from . import naive_sum_c
        return naive_sum_c.CoefficientSequence, naive_sum_c.PartialSum
    except ImportError:
        utilities.warn_no_cython_extensions(logger, fallback=True)
        return CoefficientSequence, PartialSum

class CoefficientSequence:

    def __init__(self, Intervals, ini, ordrec, real):
        r"""
        Coefficient sequence of a D-finie logarithmic series
        (that is, for a specific equation and specific initial values)
        """

        self.Intervals = Intervals
        self._use_sum_of_products = hasattr(Intervals, '_sum_of_products')
        self.ini = ini
        self.ordrec = ordrec

        # XXX get rid of this?
        self.force_real = real and isinstance(Intervals, ComplexBallField)

        self.log_prec = 0
        self.nterms = 0 # self.last[i] == u[n-1-i]

        self.critical_coeffs = {}

        # Start with vectors of length 1 instead of 0 (but still with log_prec
        # == 0) to avoid having to resize them, especially in the ordinary case
        last = [[Intervals.zero()] for _ in range(ordrec + 1)]
        self.last = collections.deque(last) # u[trunc-1], u[trunc-2], ...

    def coeff_estimate(self):
        return sum(abs(a) for log_jet in self.last for a in log_jet)

    def next_term_ordinary_initial_part(self, n):
        r"""
        Similar to next_term(), but limited to n < orddeq at ordinary points,
        does not support squasing, and does not require evaluating the
        recurrence.
        """
        self.last.rotate(1)
        self.last[0][0] = self.Intervals(self.ini.shift[n][0])
        if not self.ini.shift[n][0].is_zero():
            self.log_prec = 1
        self.nterms += 1

    def handle_singular_index(self, n, mult):

        self.critical_coeffs[n] = [
                c.real() if self.force_real else c
                for c in self.last[0]]

        nz = mult - _ctz(self.last[0], mult)
        self.log_prec += nz
        for l in self.last:
            _resize_list(l, self.log_prec, self.Intervals.zero())

    def next_term(self, n, mult, bwrec_n, cst, squash):

        self.last.rotate(1)

        zero = self.Intervals.zero()

        if mult > 0:
            self.last[0] = [zero]*(self.log_prec + mult)

        for p in range(self.log_prec - 1, -1, -1):
            terms = chain(
                    ((bwrec_n[i][j], self.last[i][p+j])
                        for j in range(self.log_prec - p)
                        for i in range(self.ordrec, 0, -1)),
                    ((bwrec_n[0][j], self.last[0][p+j])
                        for j in range(mult + 1, mult + self.log_prec - p)))
            if self._use_sum_of_products:
                combin = self.Intervals._sum_of_products(terms)
            else:
                combin = sum((a*b for a, b in terms), zero)
            self.last[0][mult + p] = cst * combin

        err = None
        if mult == 0 and squash:
            err = RBF(self.last[0][0].rad())
            self.last[0][0] = self.last[0][0].squash()

        for p in range(mult - 1, -1, -1):
            self.last[0][p] = self.Intervals(self.ini.shift[n][p])

        if mult > 0:
            self.handle_singular_index(n, mult)

        self.nterms += 1

        return err

class PartialSum:

    def __init__(self, cseq, Jets, ord, pt, pt_opts, IR):

        # Final data

        # Sequence coefficients
        self.cseq = cseq
        # Jets and orders (for computing derivatives)
        self.Jets = Jets
        self.ord = ord
        # Evaluation point and options used to evaluate singular terms
        self.pt = pt
        self.pt_opts = pt_opts
        # Parent used for error bounds
        self._IR = IR

        # Dynamic data

        self.trunc = 0 # first term _not_ in the sum
        # Though CoefficientSequences start with vector of length 1, here,
        # starting with partial sums of length 0 is better in some corner cases
        self.psum = []
        self.tail_bound = self._IR(infinity)
        self.total_error = self._IR(infinity)

        self.series = None
        self.value = None
        self.downshifts = []

    def next_term_ordinary_initial_part(self, jetpow):
        self.trunc += 1
        if not self.cseq.ini.shift[self.trunc-1][0].is_zero():
            if not self.psum:
                self.psum.append(self.Jets.zero())
            self.psum[0] += jetpow._lmul_(self.cseq.last[0][0])

    def next_term(self, jetpow, mult):
        self.trunc += 1
        if mult > 0:
            _resize_list(self.psum, self.cseq.log_prec, self.Jets.zero())
        for k in range(self.cseq.log_prec):
            self.psum[k] += jetpow._lmul_(self.cseq.last[0][k])

    def update_enclosure(self, tb):
        self.series = vector(self.Jets, self.cseq.log_prec)
        for i, t in enumerate(self.psum):
            self.series[i] = self.Jets([_add_error(t[k], tb)
                                   for k in range(self.ord)])
        # log_series_values() may decide to introduce complex numbers if there
        # are logs, and hence the parent of the partial sum may switch from real
        # to complex during the computation...
        [self.value] = log_series_values(self.Jets, self.cseq.ini.expo,
                                         self.series, self.pt, self.ord,
                                         *self.pt_opts)
        self.total_error = max(chain(iter([self._IR.zero()]),
                                     (_get_error(c) for c in self.value)))

    def update_downshifts(self, downshift):
        r"""
        Compute the values of the partial sums of this solution and its "down
        shifts".

        The down shifts are obtained by decreasing k by one in each occurrence
        of log(z)^k/k!, and removing the terms where k < 0.

        Unlike the other variants, this function forgets the imaginary part of
        the computed partial sums if self.force_real is set.
        """
        if self.cseq.force_real:
            Jets = self.Jets.change_ring(self.Jets.base().base())
            assert all(c.imag().contains_zero()
                       for jet in self.series for c in jet)
            jets = [Jets([c.real() for c in jet]) for jet in self.series]
            series = vector(Jets, self.cseq.log_prec, jets)
        else:
            Jets = self.Jets
            series = self.series
        self.downshifts = log_series_values(Jets, self.cseq.ini.expo, series,
                                            self.pt, self.ord, *self.pt_opts,
                                            downshift=downshift)

    def bare_value(self):
        r"""
        Value taking into account logs etc. but ignoring the truncation error.
        """
        psum = vector(self.Jets, self.psum)
        [v] = log_series_values(self.Jets, self.cseq.ini.expo, psum,
                                self.pt, self.ord, *self.pt_opts)
        return v

MPartialSums = collections.namedtuple("MPartialSums", ["cseq", "psums"])

class RecUnroller:
    r"""
    Compute partial sums of one or several logarithmic series solution of an
    operator that may have a regular singular point at the origin.

    The solutions must be logarithmic series with exponents in a same single
    coset of ℂ/ℤ. They will be evaluated at the same point and using the same
    evaluation parameters. In other words, the only thing in which they can
    differ is the initial conditions.

    TESTS::

        sage: from ore_algebra import *
        sage: from ore_algebra.analytic.naive_sum import *
        sage: Dops, x, Dx = DifferentialOperators()

    Test that we correctly compute solutions of large valuations, and that when
    there are several solutions with very different valuations, we can stop
    before reaching the largest one if the initial values there are zero.
    (Unfortunately, the bounds in this kind of situation are currently so
    pessimistic that this ability rarely helps in practice!) ::

        sage: #dop = (Dx-1).lclm(x*Dx-1000)
        sage: dop = (x^2-1000*x)*Dx^2 + (-x^2+999000)*Dx + 1000*x - 999000
        sage: import logging; logging.basicConfig()
        sage: logger = logging.getLogger('ore_algebra.analytic.naive_sum')
        sage: logger.setLevel(logging.INFO) # TBI
        sage: series_sum(dop, {0:(1,), 1000:(0,)}, 1/10000000, 1e-16)
        INFO:ore_algebra.analytic.naive_sum:...
        INFO:ore_algebra.analytic.naive_sum:summed 50 terms, ...
        ([1.000000100000005...])
        sage: logger.setLevel(logging.WARNING)
        sage: series_sum(dop, {0: (1,), 1000: (1/1000,)}, 1, 1e-10)
        ([2.719281828...])

    Test that we correctly take into account the errors on terms of polynomials
    that are not represented because they are zero::

        sage: dop = x*Dx^2 + Dx + x
        sage: ini = LogSeriesInitialValues(0, {0: (1, 0)})
        sage: maj = bounds.DiffOpBound(dop, special_shifts=[(0, 1)], max_effort=0)
        sage: series_sum(dop, ini, QQ(2), 1e-8, stride=1, maj=maj)
        ([0.2238907...])
    """

    def __init__(self, dop, inis, evpts, bwrec, *, ctx=dctx):

        dop = DifferentialOperator(dop)
        self.dop = dop

        # if not isinstance(inis, (list, tuple)):
        #     inis = [inis]
        # inis = [ini if isinstance(ini, LogSeriesInitialValues)
        #         else LogSeriesInitialValues(ZZ.zero(), ini, self.dop)
        #         for ini in inis]
        if inis:
            assert inis[0].compatible(inis)
        self.inis = inis

        if not isinstance(evpts, EvaluationPoint_base):
            if isinstance(evpts, (list, tuple)):
                evpts = tuple(Sequence(evpts))
            evpts = EvaluationPoint(evpts)
        self.evpts = evpts

        if bwrec is None:
            bwrec = bw_shift_rec(dop)
        self.orig_bwrec = bwrec

        self.ctx = ctx

        self._init_final()

        # Dynamic data

        self.Intervals = None
        self.bwrec_nplus = None
        self.est = None
        self.jetpows = None
        self.jets = None
        self.n = None
        self._last_enclosure_update = -1
        self.mult = None
        self.log_prec = None
        self.radpow = None
        self.rec_add_log_prec = None
        self.shifted_bwrec = None
        self.sols = None
        self.tail_bound = None              # bound on the series parts
        self.current_error = None           # ~radius of output if we stop now

        # Experimental rounding error analysis stuff
        self.n0_squash = sys.maxsize
        self.rnd_den = None
        self.rnd_err = None
        self.rnd_loc = None
        self.rnd_maj = None

    def _init_final(self):
        r"""
        Initialize computed parameters that need no update.
        """
        self._IR = self.ctx.IR
        self.mult_dict = self.inis[0].mult_dict() if self.inis else None
        self.real = (self.evpts.is_real_or_symbolic
                     and all(ini.is_real(self.dop) for ini in self.inis))
        self.ordinary = (self.dop.leading_coefficient()[0] != 0)
        self.last_index_with_ini = max(
            chain(iter([self.dop.order()]),
                  (ini.last_index() for ini in self.inis)))
        # hack for recurrences of order zero
        self.precomp_len = max(1, self.orig_bwrec.order)
        self.start = int(self.dop.order()) if self.ordinary else 0

    def _intervals(self, bit_prec):
        if self.evpts.is_numeric and cy_classes()[0] is not CoefficientSequence:
            return ComplexBallField(bit_prec)
        elif self.real:
            return RealBallField(bit_prec)
        else:
            return ComplexBallField(bit_prec)

    # Main summation loop

    def sum(self, bit_prec, stride):
        if not self.inis:
            return # []
        self._init_sums(bit_prec)
        self._init_error_analysis()
        for self.n in count():
            self.mult = (self.mult_dict[self.n]
                         if self.n in self.mult_dict else 0)
            if self.n % stride == 0:
                if self._check_convergence(stride):
                    break
            self._next_term()
        rnd_err = self._error_analysis()
        self._report_stats(rnd_err)
        return # self.sols

    def _init_sums(self, bit_prec):

        self.Intervals = self._intervals(bit_prec)

        # XXX make it possible to force the use of a given rec?
        leftmost = self.inis[0].expo # XXX fragile
        if _use_inexact_recurrence(self.orig_bwrec, leftmost, bit_prec):
            self.shifted_bwrec = self.orig_bwrec.shift(
                                               leftmost.as_ball(self.Intervals))
        else:
            self.shifted_bwrec = self.orig_bwrec.shift_by_PolynomialRoot(
                                                                       leftmost)


        Jets, self.jets = self.evpts.jets(self.Intervals)
        self.jetpows = [Jets.one()]*len(self.jets)

        self.radpow = self._IR.one()
        self.tail_bound = self.current_error = self._IR(infinity)

        if self.evpts.is_numeric:
            CS, PS = cy_classes()
        else:
            CS, PS = CoefficientSequence, PartialSum

        self.sols = []
        for ini in self.inis:
            cseq = CS(self.Intervals, ini, self.shifted_bwrec.order, self.real)
            # FIXME the branch should be computed separately for each component
            # of the evaluation point, taking into account the orientation of
            # the step
            psums = [PS(cseq, Jets, self.evpts.jet_order,
                        self.evpts.approx(self.Intervals, i),
                        (self.evpts.is_numeric,), self._IR)
                    for i in range(len(self.evpts))]
            self.sols.append(MPartialSums(cseq, psums))

        self.log_prec = 1
        # The next terms of the sum may need a higher log-prec than the current
        # one.
        self.rec_add_log_prec = sum(
            len(v) for s, v in self.inis[0].shift.items()
                   if self.start <= s < self.start + self.precomp_len)
        assert self.rec_add_log_prec == 0 or not self.ordinary
        self.bwrec_nplus = collections.deque(
                (self.shifted_bwrec.eval_series(self.Intervals, self.start + i,
                                self.log_prec + self.rec_add_log_prec)
                    for i in range(self.precomp_len)),
                maxlen=self.precomp_len)

    def _next_term(self):

        if self.n < self.start:
            assert self.ordinary
            for (cseq, psums) in self.sols:
                cseq.next_term_ordinary_initial_part(self.n)
                for (jetpow, psum) in zip(self.jetpows, psums):
                    psum.next_term_ordinary_initial_part(jetpow)
        else:
            # seems faster than relying on __missing__()
            cst = - ~self.bwrec_nplus[0][0][self.mult]
            squash = (self.n >= self.n0_squash)
            if squash:
                rnd_shift, hom_maj_coeff_lb = next(self.rnd_den)
                assert self.n0_squash + rnd_shift == self.n
            for (cseq, psums) in self.sols:
                err = cseq.next_term(self.n, self.mult, self.bwrec_nplus[0],
                                     cst, squash)
                if squash:
                    # XXX lookup of IR and/or conversion is slow
                    self.rnd_loc = self.rnd_loc.max(self._IR(self.n*err)
                                                    /hom_maj_coeff_lb)
                    # normalize NaNs and infinities
                    if not self.rnd_loc.is_finite():
                        self.rnd_loc = self.rnd_loc.parent()('inf')
                for (jetpow, psum) in zip(self.jetpows, psums):
                    psum.next_term(jetpow, self.mult)
            if self.mult > 0:
                self.log_prec = max(1, max(cseq.log_prec
                                           for cseq, _ in self.sols))

            self.rec_add_log_prec += self.mult_dict[self.n + self.precomp_len]
            self.rec_add_log_prec -= self.mult
            self.bwrec_nplus.append(
                self.shifted_bwrec.eval_series(
                    self.Intervals,
                    self.n + self.precomp_len,
                    self.log_prec + self.rec_add_log_prec))

        for i in range(len(self.jetpows)):
            self.jetpows[i] = self.jetpows[i]._mul_trunc_(self.jets[i],
                                                          self.evpts.jet_order)
        self.radpow *= self.evpts.rad

    def _check_convergence(self, stride):
        raise NotImplementedError

    def _report_stats(self, rnd_err):
        width = None
        if self.evpts.is_numeric:
            width = max(psum.total_error
                        for _, psums in self.sols
                        for psum in psums)
        logger.info("summed %d terms, tails = %s (est = %s), rnd_err <= %s, "
                    "interval width <= %s",
                    self.n, self.tail_bound, self._IR(self.est), rnd_err, width)

    # Data extraction

    def update_enclosures(self, err):
        r"""
        Update the “full” (= including singular factors and the error bound on
        the series part passed on input) solutions as well as a bound on the
        current maximum error on the “full” solution.
        """
        self.current_error = self._IR.zero()
        for _, psums in self.sols:
            for psum in psums:
                psum.update_enclosure(err)
                self.current_error = self.current_error.max(psum.total_error)
        self._last_enclosure_update = self.n

    def values_single_seq(self):
        assert len(self.inis) == 1
        assert self._last_enclosure_update == self.n
        [(_, psums)] = self.sols
        for psum in psums:
            psum.update_downshifts((0,))
        values = tuple(psum.downshifts[0] for psum in psums)
        return values

    def value(self):
        assert len(self.evpts) == 1
        assert self._last_enclosure_update == self.n
        return self.values_single_seq()[0]

    # Experimental rounding error analysis stuff
    # (Requires self.rnd_maj to be set. Only RecUnroller_tail_bound does set it at the
    # moment, but in principle, it could be decoupled from tail bounds.)

    def _init_error_analysis(self):
        if self.n0_squash == sys.maxsize:
            return
        assert self.ordinary
        # the special path does not squash its result
        assert self.start <= self.n0_squash
        self.rnd_den = self.rnd_maj.exp_part_coeffs_lbounds()
        self.rnd_loc = self._IR.zero()

    def _error_analysis(self):
        if self.n0_squash == sys.maxsize:
            return self._IR.zero()
        rnd_fac = self.rnd_maj.bound(self.evpts.rad, rows=self.evpts.jet_order)
        rnd_fac /= self.n0_squash
        rnd_err = self.rnd_loc*rnd_fac
        self.update_enclosures(self.tail_bound + rnd_err)
        return rnd_err

class RecUnroller_partial_sum(RecUnroller):
    r"""
    Compute a partial sum of a series by naive unrolling of a recurrence.

    Halt after a given number of terms.
    """

    def __init__(self, dop, inis, evpts, bwrec, terms, *, ctx=dctx):
        super().__init__(dop, inis, evpts, bwrec, ctx=ctx)
        self.__terms = terms

    def _check_convergence(self, stride):
        if self.n >= self.__terms :
            assert self.n == self.__terms or self.__terms < 0, "overshot"
            return True
        return False

class RecUnroller_tail_bound(RecUnroller):
    r"""
    Compute the sum of a series by naive unrolling of a recurrence.

    The result is an enclosure of the value of the sum, i.e., it includes a
    bound on the tail.
    """

    # XXX clean up / make interface more consistent with RecUnroller_partial_sum

    def __init__(self, *args, **kwds):
        super().__init__(*args, **kwds)
        self._stop = None

    def sum_auto(self, eps, maj, effort, fail_fast, stride=None):

        self._stop = accuracy.StopOnRigorousBound(maj, eps)

        input_accuracy = max(0,
                             min(chain((self.evpts.accuracy,),
                                       (ini.accuracy() for ini in self.inis))))

        if stride is None:
            stride = min(max(50, 2*self.orig_bwrec.order),
                         max(2, input_accuracy))

        bit_prec, self.n0_squash = self._choose_working_precision(eps, maj,
                                                      effort, fail_fast, stride)
        max_prec = bit_prec + 2*input_accuracy

        if self.n0_squash < sys.maxsize:
            self.rnd_maj = maj(self.n0_squash)
            self.rnd_maj >>= self.n0_squash
            # |ind(n)| = cst·|monic_ind(n)|
            self.rnd_maj *= abs(self.ctx.IC(maj.dop.leading_coefficient()[0]))

        for attempt in count(1):
            ini_are_accurate = 2*input_accuracy > bit_prec
            # Strictly decrease eps every time to avoid situations where doit
            # would be happy with the result and stop at the same point despite
            # the higher bit_prec. Since attempt starts at 1, we have a bit of
            # room for round-off errors.
            self._stop.reset(eps >> (4*attempt),
                              self._stop.fast_fail and ini_are_accurate)

            try:
                self.sum(bit_prec, stride)
            except accuracy.PrecisionError:
                if attempt > effort:
                    raise
            else:
                logger.debug("bit_prec = %s, err = %s (tgt = %s)", bit_prec,
                            self.current_error, eps)
                if all(psum.total_error < eps
                       for _, psums in self.sols for psum in psums):
                    return # self.sols

            # if interval squashing didn't give accurate results, switch back to
            # the classical method
            self.n0_squash = sys.maxsize

            bit_prec *= 2
            if attempt <= effort and bit_prec < max_prec:
                logger.info("lost too much precision, restarting with %d bits",
                            bit_prec)
                continue
            if fail_fast:
                raise accuracy.PrecisionError
            else:
                logger.info("lost too much precision, giving up")
                return # self.sols

    def _check_convergence(self, stride):
        if self.n <= self.last_index_with_ini or self.mult > 0:
            # currently not implemented by error bounds (but could be supported
            # in principle)
            return False
        assert self.log_prec == 1 or not self.ordinary
        self.est = sum(cseq.coeff_estimate() for cseq, _ in self.sols)
        self.est *= self.Intervals(self.radpow).squash()
        done, self.tail_bound = self._stop.check(self, self.n, self.tail_bound,
                                                 self.est, stride)
        return done

    # BoundCallbacks interface

    def get_residuals(self, stop, n):
        # Since this is called _before_ computing the new term, the relevant
        # coefficients are given by last[:-1], not last[1:]
        assert all(cseq.nterms == self.n == n for cseq, _ in self.sols)
        return [stop.maj.normalized_residual(n, list(cseq.last)[:-1],
                                             self.bwrec_nplus)
                for cseq, _ in self.sols]

    def get_bound(self, stop, n, resid):
        if self.n <= self.last_index_with_ini or self.mult > 0:
            raise NotImplementedError
        # XXX consider maintaining separate tail bounds, and stopping the
        # summation of some series before the others
        maj = stop.maj.tail_majorant(n, resid)
        tb = maj.bound(self.evpts.rad, rows=self.evpts.jet_order)
        self.update_enclosures(tb)
        return self.current_error

    def _choose_working_precision(self, eps, maj, effort, fail_fast, stride):
        ordrec = self.orig_bwrec.order
        bit_prec0 = utilities.prec_from_eps(eps)
        old_bit_prec = 8 + bit_prec0*(1 + ZZ(ordrec - 2).nbits())
        if not(self.ctx.squash_intervals and self.ordinary):
            logger.info("initial working precision = %s bits", old_bit_prec)
            return old_bit_prec, sys.maxsize
        nterms, lg_mag = self.dop.est_terms(self.evpts, bit_prec0)
        nterms = (ordrec*self.dop.order() + nterms)*1.2 # be pragmatic
        nterms = ZZ((nterms//stride + 1)*stride)
        bit_prec0 += ZZ(self.dop._naive_height()).nbits()
        bit_prec0 += lg_mag + nterms.nbits()
        n0_squash, g = guard_bits(self.dop, maj, self.evpts,
                                  ordrec, nterms)
        # adding twice the computed number of guard bits seems to work better
        # in practice, but I don't really understand why
        bit_prec = bit_prec0 + 2*g
        logger.info("initial working precision = %s + %s = %s (naive = %s), "
                    "squashing intervals for n >= %s",
                    bit_prec0, 2*g, bit_prec, old_bit_prec, n0_squash)
        if fail_fast and bit_prec > 4*bit_prec0 and effort <= 1:
            raise accuracy.PrecisionError
        return bit_prec, n0_squash

def guard_bits(dop, maj, evpts, ordrec, nterms):
    r"""
    Helper for choosing a working precision.

    This is done under the assumption that the first terms of the coefficient
    sequence are computed in interval arithmetic, and then, starting from some
    cutoff index, we switch to something like floating-point arithmetic with a
    rounding error bound computed on the side. This function returns a suggested
    cutoff index and a corresponding number of guard bits to add to the
    precision of the output.

    The computation done by this function is heuristic, but the output does not
    affect the correctness of the final result (only its sharpness and/or the
    computation time).

    The algorithm is based on what we can expect to happen at an ordinary point
    and may or may not work in the regular singular case.
    """

    new_cost = cur_cost = sys.maxsize
    new_bits = cur_bits = None
    new_n0 = cur_n0 = orddeq = dop.order()
    refine = False

    cst = abs(maj.IC(maj.dop.leading_coefficient()[0])) # ???

    while True:

        # Roughly speaking, the computation of a new coefficient of the series
        # *multiplies* the diameter by the order of the recurrence (minus two).
        # Thus, it is not unreasonable that the loss of precision is of the
        # order of log2(ordrec^nterms). This observation is far from explaining
        # everything, though; in particular, it completely ignores the size of
        # the coefficients. Anyhow, this formula seems to work reasonaly well in
        # practice. It is perhaps a bit pessimistic for simple equations.
        guard_bits_intervals = new_n0*max(1, ZZ(ordrec - 2).nbits())

        # est_rnd_err = rough estimate of global round-off error
        # ≈ (local error for a single term) × (propagation factor)
        # ≈ (ordrec × working prec epsilon) × (value of majorant series)
        rnd_maj = maj(new_n0)
        rnd_maj >>= new_n0
        rnd_maj *= cst
        est_lg_rnd_fac = rnd_maj.bound(evpts.rad, rows=orddeq).log(2)
        est_lg_rnd_err = 2*maj.IR(ordrec + 1).log(2)
        if not est_lg_rnd_fac < maj.IR.zero():
            est_lg_rnd_err += est_lg_rnd_fac
        if est_lg_rnd_fac.is_finite():
            guard_bits_squashed = int(est_lg_rnd_err.ceil().upper()) + 2
        else:
            guard_bits_squashed = sys.maxsize

        # We expect the effective working precision to decrease linearly in the
        # first phase due to interval blow-up, and then stabilize around (target
        # prec + guard_bits_squashed).
        new_cost = (new_n0//2)*guard_bits_intervals + nterms*guard_bits_squashed
        new_bits = guard_bits_intervals + guard_bits_squashed

        logger.debug(
                "n0 = %s, terms = %s, guard bits = %s+%s = %s, cost = %s",
                new_n0, nterms, guard_bits_intervals, guard_bits_squashed,
                new_bits, new_cost)

        if cur_cost <= new_cost < sys.maxsize:
            return cur_n0, cur_bits

        if (refine and maj.can_refine() and
             guard_bits_squashed > guard_bits_intervals + 50):
            maj.refine()
        else:
            new_n0, cur_n0 = new_n0*2, new_n0
            cur_cost = new_cost
            cur_bits = new_bits
        refine = not refine

        if new_n0 > nterms:
            return nterms, guard_bits_intervals

def _use_inexact_recurrence(bwrec, leftmost, prec):
    Scalars = bwrec.Scalars
    if not isinstance(Scalars, number_field_base.NumberField):
        return False
    if ((Scalars is QQ or utilities.is_QQi(Scalars))
            and leftmost.is_rational()
            and bwrec[-1][0][0].numerator().nbits() < 10*prec):
        return False
    if prec <= 4000:
        return True
    h = max(a.numerator().nbits() for p in bwrec.coeff[::3]
                                  for i in range(0, p.degree(), 10)
                                  for a in p[i])
    deg = Scalars.degree()*leftmost.pol.degree()
    prefer_inexact = ( 4*(h + 16)*deg**2 + 4000 >= prec )
    logger.debug("using %sexact version of recurrence with algebraic coeffs "
            "of degree %s", "in" if prefer_inexact else "", Scalars.degree())
    return prefer_inexact

def series_sum(dop, ini, evpts, tgt_error, *, maj=None, bwrec=None,
               fail_fast=False, effort=2, stride=None, **kwds):
    r"""
    Sum a (generalized) series solution of dop.

    This is a semi-deprecated, somewhat more user-friendly wrapper to the series
    summation routines, mainly for testing purposes. The analytic continuation
    code typically calls lower level pieces directly.

    Note that this functions returns a tuple of values when given multiple
    evaluation points, but a bare value (instead of a tuple of length one) for a
    single point, regardless how the points were specified.

    EXAMPLES::

        sage: from sage.rings.real_arb import RealBallField, RBF
        sage: from sage.rings.complex_arb import ComplexBallField, CBF
        sage: QQi.<i> = QuadraticField(-1)

        sage: from ore_algebra import *
        sage: from ore_algebra.analytic.naive_sum import series_sum
        sage: from ore_algebra.analytic.path import EvaluationPoint
        sage: Dops, x, Dx = DifferentialOperators()

        sage: dop = ((4*x^2 + 3/58*x - 8)*Dx^10 + (2*x^2 - 2*x)*Dx^9 +
        ....:       (x^2 - 1)*Dx^8 + (6*x^2 - 1/2*x + 4)*Dx^7 +
        ....:       (3/2*x^2 + 2/5*x + 1)*Dx^6 + (-1/6*x^2 + x)*Dx^5 +
        ....:       (-1/5*x^2 + 2*x - 1)*Dx^4 + (8*x^2 + x)*Dx^3 +
        ....:       (-1/5*x^2 + 9/5*x + 5/2)*Dx^2 + (7/30*x - 12)*Dx +
        ....:       8/7*x^2 - x - 2)
        sage: ini = [CBF(-1/16, -2), CBF(-17/2, -1/2), CBF(-1, 1), CBF(5/2, 0),
        ....:       CBF(1, 3/29), CBF(-1/2, -2), CBF(0, 0), CBF(80, -30),
        ....:       CBF(1, -5), CBF(-1/2, 11)]

    Funny: on the following example, both the evaluation point and most of the
    initial values are exact, so that we end up with a significantly better
    approximation than requested::

        sage: series_sum(dop, ini, 1/2, RBF(1e-16))
        ([-3.575140703474456...] + [-2.2884877202396862...]*I)

        sage: series_sum(dop, ini, 1/2, RBF(1e-30))
        ([-3.5751407034...] + [-2.2884877202...]*I)

    In normal usage ``evpts`` should be an object coercible to a complex ball, a
    tuple of such objects, or an :class:`EvaluationPoint` that wraps such a
    tuple. In addition, there is some support for ``EvaluationPoints`` wrapping
    identity polynomials. Other cases might work by accident. ::

        sage: series_sum(Dx - 1, [RBF(1)],
        ....:         EvaluationPoint(x, jet_order=2, rad=RBF(1)),
        ....:         1e-3, stride=1)
        (... + [0.0083...]*x^5 + [0.0416...]*x^4 + [0.1666...]*x^3
        + 0.5000...*x^2 + x + [1.000...],
        ... + [0.0083...]*x^5 + [0.0416...]*x^4 + [0.1666...]*x^3
        + [0.5000...]*x^2 + x + [1.000...])

    TESTS::

        sage: b = series_sum((x^2 + 1)*Dx^2 + 2*x*Dx, [RBF(0), RBF(1)],
        ....:                         7/10, RBF(1e-30))
        sage: b.parent()
        Vector space of dimension 1 over Real ball field with ... precision
        sage: b[0].rad().exact_rational() < 10^(-30)
        True
        sage: b[0].overlaps(RealBallField(130)(7/10).arctan())
        True

        sage: b = series_sum((x^2 + 1)*Dx^2 + 2*x*Dx, [CBF(0), CBF(1)],
        ....:                         (i+1)/2, RBF(1e-30))
        sage: b.parent()
        Vector space of dimension 1 over Complex ball field with ... precision
        sage: b[0].overlaps(ComplexBallField(130)((1+i)/2).arctan())
        True

        sage: series_sum(x*Dx^2 + Dx + x, [0], 1/2, 1e-10)
        Traceback (most recent call last):
        ...
        ValueError: invalid initial data for x*Dx^2 + Dx + x at 0

        sage: iv = RBF(RIF(-10^(-6), 10^(-6)))
        sage: series_sum(((6+x)^2 + 1)*Dx^2+2*(6+x)*Dx, [iv, iv], 4, RBF(1e-10))
        ([+/- ...])

        sage: series_sum(Dx-1, [0], 2, 1e-50, stride=1)
        (0)

        sage: series_sum(Dx-1, [1], [1, CBF(i*pi)], 1e-15)
        (([2.7182818284590...] + [+/- ...]*I),
         ([-1.000000000000...] + [+/- ...]*I))

    Test that automatic precision increases do something reasonable::

        sage: import logging; logging.basicConfig()
        sage: logger = logging.getLogger('ore_algebra.analytic.naive_sum')
        sage: logger.setLevel(logging.INFO)

        sage: series_sum((x^2 + 1)*Dx^2 + 2*x*Dx, [0, 1/3], 5/7, 1e-16, effort=100)
        INFO:...
        ([0.20674982866094049...])

        sage: series_sum((x^2 + 1)*Dx^2 + 2*x*Dx, [0, RBF(1/3)], 5/7, 1e-16, effort=100)
        INFO:...
        ([0.206749828660940...])

        sage: series_sum((x^2 + 1)*Dx^2 + 2*x*Dx, [0, RBF(1/3)], RBF(5/7), 1e-12, effort=100)
        INFO:...
        ([0.2067498286609...])

        sage: series_sum((x^2 + 1)*Dx^2 + 2*x*Dx, [0, RBF(1/3)], RBF(5/7), 1e-20, effort=100)
        INFO:...
        INFO:ore_algebra.analytic.naive_sum:lost too much precision, giving up
        ([0.20674982866094...])

        sage: xx = EvaluationPoint(x, jet_order=2, rad=RBF(1/4))
        sage: series_sum((x^2 + 1)*Dx^2 + 2*x*Dx, [0, 1/3], xx, 1e-30)[0](1/6)
        INFO:...
        [0.05504955913820894609304276321...]

        sage: series_sum((x^2 + 1)*Dx^2 + 2*x*Dx, [0, RBF(1/3)], xx, 1e-16)[0](1/6)
        INFO:...
        [0.055049559138208...]

        sage: series_sum((x^2 + 1)*Dx^2 + 2*x*Dx, [0, RBF(1/3)], xx, 1e-30)[0](1/6)
        INFO:...
        INFO:ore_algebra.analytic.naive_sum:lost too much precision, giving up
        [0.055049559138208...]

        sage: logger.setLevel(logging.WARNING)
    """

    ctx = Context(**kwds)

    dop = DifferentialOperator(dop)
    if not isinstance(ini, LogSeriesInitialValues):
        # single set of initial values, given as a list
        ini = LogSeriesInitialValues(ZZ.zero(), ini, dop)
    if maj is None:
        special_shifts = [(s, len(v)) for s, v in ini.shift.items()]
        maj = bounds.DiffOpBound(dop, ini.expo, special_shifts, ctx=ctx)
    tgt_error = ctx.IR(tgt_error)

    unr = RecUnroller_tail_bound(dop, [ini], evpts, bwrec, ctx=ctx)
    unr.sum_auto(tgt_error, maj, effort, fail_fast, stride)
    values = unr.values_single_seq()
    if len(unr.evpts) == 1:
        return values[0]
    else:
        return values

################################################################################
# Transition matrices
################################################################################

class HighestSolMapper(LocalBasisMapper):

    def __init__(self, dop, evpts, *, ctx):
        super().__init__(dop, ctx=ctx)
        self.evpts = evpts
        self.ordinary = (dop.leading_coefficient()[0] != 0)
        self._sols = None
        self.highest_sols = None

    def process_modZ_class(self):
        logger.info(r"solutions z^(%s+n)·log(z)^k/k! + ···, n = %s",
                    self.leftmost, ", ".join(str(s) for s, _ in self.shifts))
        # Compute the "highest" (in terms powers of log) solution of each
        # valuation
        inis = [LogSeriesInitialValues(
                    expo=self.leftmost,
                    values={(s, m-1): ZZ.one()},
                    mults=self.shifts)
                for s, m in self.shifts]
        sols = self.do_sum(inis)
        self.highest_sols = {}
        for (s, m), sol in zip(self.shifts, sols):
            _, psums = sol
            for psum in psums:
                psum.update_downshifts(range(m))
            self.highest_sols[s] = sol
        self._sols = {}
        super().process_modZ_class()

    def do_sum(self, inis):
        raise NotImplementedError

    def fun(self, ini):
        # Non-highest solutions of a given valuation can be deduced from the
        # highest one up to correcting factors that only involve solutions
        # further to the right. We are relying on the iteration order, which
        # ensures that all other solutions involved already have been
        # computed.
        highest = self.highest_sols[self.shift]
        delta = self.mult - 1 - self.log_power
        value = [psum.downshifts[delta] for psum in highest.psums]
        for s, m in self.shifts:
            if s > self.shift:
                for k in range(max(m - delta, 0), m):
                    cc = highest.cseq.critical_coeffs[s][k+delta]
                    for i in range(len(value)):
                        value[i] -= cc*self._sols[s,k][i]
        self._sols[self.shift, self.log_power] = value
        return [vector(v) for v in value]

class HighestSolMapper_tail_bound(HighestSolMapper):

    def __init__(self, dop, evpts, eps, fail_fast, effort, *, ctx):
        super().__init__(dop, evpts, ctx=ctx)
        self.eps = eps
        self.fail_fast = fail_fast
        self.effort = effort

    def do_sum(self, inis):
        maj = bounds.DiffOpBound(self.dop, self.leftmost,
                        special_shifts=(None if self.ordinary else self.shifts),
                        bound_inverse="solve",
                        pol_part_len=(4 if self.ordinary else None),
                        ind_roots=self.all_roots,
                        ctx=self.ctx)
        unr = RecUnroller_tail_bound(self.dop, inis, self.evpts, self.bwrec,
                                     ctx=self.ctx)
        unr.sum_auto(self.eps, maj, self.effort, self.fail_fast)
        assert unr._last_enclosure_update == unr.n
        return unr.sols

def fundamental_matrix_regular(dop, evpts, eps, fail_fast, effort, ctx=dctx):
    r"""
    Fundamental matrix at a possibly regular singular point

    TESTS::

        sage: from ore_algebra import *
        sage: from ore_algebra.analytic.naive_sum import *
        sage: from ore_algebra.analytic.differential_operator import DifferentialOperator
        sage: from ore_algebra.analytic.path import EvaluationPoint as EP
        sage: Dops, x, Dx = DifferentialOperators()

        sage: fundamental_matrix_regular(
        ....:         DifferentialOperator(x*Dx^2 + (1-x)*Dx),
        ....:         EP(1, 2), RBF(1e-10), False, 2)
        [
        [[1.317902...] [1.000000...]]
        [[2.718281...]     [+/- ...]]
        ]

        sage: dop = DifferentialOperator(
        ....:         (x+1)*(x^2+1)*Dx^3-(x-1)*(x^2-3)*Dx^2-2*(x^2+2*x-1)*Dx)
        sage: fundamental_matrix_regular(dop, EP(1/3, 3), RBF(1e-10), False, 2)
        [
        [ [1.000000...]  [0.321750554...]  [0.147723741...]]
        [     [+/- ...]  [0.900000000...]  [0.991224850...]]
        [     [+/- ...]  [-0.27000000...]  [1.935612425...]]
        ]

        sage: dop = DifferentialOperator(
        ....:     (2*x^6 - x^5 - 3*x^4 - x^3 + x^2)*Dx^4
        ....:     + (-2*x^6 + 5*x^5 - 11*x^3 - 6*x^2 + 6*x)*Dx^3
        ....:     + (2*x^6 - 3*x^5 - 6*x^4 + 7*x^3 + 8*x^2 - 6*x + 6)*Dx^2
        ....:     + (-2*x^6 + 3*x^5 + 5*x^4 - 2*x^3 - 9*x^2 + 9*x)*Dx)
        sage: fundamental_matrix_regular(dop, EP(RBF(1/3), 4), RBF(1e-10), False, 2)
        [
        [ [3.1788470...] [-1.064032...]  [1.000...] [0.3287250...]]
        [ [-8.981931...] [3.2281834...]    [+/-...] [0.9586537...]]
        [  [26.18828...] [-4.063756...]    [+/-...] [-0.123080...]]
        [ [-80.24671...]  [9.190740...]    [+/-...] [-0.119259...]]
        ]

        sage: dop = x*Dx^3 + 2*Dx^2 + x*Dx
        sage: ini = [1, CBF(euler_gamma), 0]
        sage: dop.numerical_solution(ini, [0, RBF(1/3)], 1e-14)
        [-0.549046117782...]
    """
    eps_col = ctx.IR(eps)/ctx.IR(dop.order()).sqrt()
    hsm = HighestSolMapper_tail_bound(dop, evpts, eps_col, fail_fast, effort,
                                      ctx=ctx)
    cols = hsm.run()
    mats = [matrix([sol.value[i] for sol in cols]).transpose()
            for i in range(len(evpts))]
    return mats

class HighestSolMapper_partial_sums(HighestSolMapper):

    def __init__(self, dop, evpts, trunc_index, bit_prec, *,
                 inclusive, ctx):
        super().__init__(dop, evpts, ctx=ctx)
        if ctx.squash_intervals:
            raise NotImplementedError
        self.trunc_index = trunc_index
        self.inclusive = inclusive
        self.bit_prec = bit_prec

    def do_sum(self, inis):
        terms = self.trunc_index - self.leftmost.as_algebraic().real()
        if self.inclusive:
            terms = terms.floor() + 1
        else:
            terms = terms.ceil()
        unr = RecUnroller_partial_sum(self.dop, inis, self.evpts, self.bwrec,
                                      terms=int(terms), ctx=self.ctx)
        unr.sum(self.bit_prec, stride=1)
        unr.update_enclosures(self.ctx.IR.zero())
        return unr.sols

def fundamental_matrix_regular_truncated(dop, evpts, trunc_index, bit_prec,
                                         inclusive=False, ctx=dctx):
    r"""
    Compute the values at the points given in `evpts` of the canonical basis of
    solutions of ``dop``, all truncated at the same absolute order
    ``trunc_index``, along with derivatives of the truncated series.

    The output is organized in a matrix with derivatives renormalized in the
    usual way.

    TESTS::

        sage: from ore_algebra import *
        sage: from ore_algebra.analytic.naive_sum import *
        sage: from ore_algebra.analytic.differential_operator import DifferentialOperator
        sage: from ore_algebra.analytic.path import EvaluationPoint as EP
        sage: Dops, x, Dx = DifferentialOperators()

        sage: [fundamental_matrix_regular_truncated(Dx-1, EP(1), k, 30)[0] for k in range(4)]
        [[0], [1.00000000], [2.00000000], [2.50000000]]

        sage: [fundamental_matrix_regular_truncated(Dx-1, EP(1), k, 30, inclusive=True)[0] for k in range(4)]
        [[1.00000000], [2.00000000], [2.50000000], [[2.66666666 +/- 8.15e-9]]]

        sage: fundamental_matrix_regular_truncated((x*Dx-3)^2, EP(1/2, 2), 3, 30)[0]
        [0 0]
        [0 0]
        sage: a = RBF(1/2)
        sage: mat = fundamental_matrix_regular_truncated((x*Dx-3)^2, EP(a, 2), 4, 30)[0]
        sage: [ref in res for res, ref in zip(mat.list(), [a^3*log(a), a^3, 3*a^2*log(a)+a^2, 3*a^2])]
        [True, True, True, True]

        sage: fundamental_matrix_regular_truncated(((x*Dx)^2+1).lclm(Dx-1), EP(a, 3), 0, 30)[0]
        [0 0 0]
        [0 0 0]
        [0 0 0]
        sage: fundamental_matrix_regular_truncated(((x*Dx)^2+1).lclm(Dx-1), EP(a, 1), 1, 30)[0]
        [ [0.7692...] + [0.6389...]*I [0.7692...] + [-0.6389...]*I  1.000...]

        sage: [fundamental_matrix_regular_truncated(
        ....:         ((x*Dx)^2-2).lclm(Dx-1), EP(a, 1), k, 30)[0]
        ....:  for k in range(-2, 3)]
        [[0                   0            0],
        [[2.665...]           0            0],
        [[2.665...]           0            0],
        [[2.665...]    1.000...            0],
        [ [2.665...]   1.500...   [0.375...]]]

        sage: [fundamental_matrix_regular_truncated(
        ....:         ((x*Dx)^2-2).lclm(Dx-1), EP(a, 1), k, 30, inclusive=True)[0]
        ....:  for k in range(-2, 3)]
        [[0                   0            0],
        [[2.665...]           0            0],
        [[2.665...]    1.000...            0],
        [[2.665...]    1.500...            0],
        [ [2.665...]   1.625...   [0.375...]]]
    """
    ctx = Context(ctx)
    ctx.squash_intervals = False
    dop = DifferentialOperator(dop)
    hsm = HighestSolMapper_partial_sums(dop, evpts, trunc_index, bit_prec,
                                        inclusive=inclusive, ctx=ctx)
    cols = hsm.run()
    mats = [matrix([sol.value[i] for sol in cols]).transpose()
            for i in range(len(evpts))]
    return mats

################################################################################
# Bound recording
################################################################################

BoundRecord = collections.namedtuple("BoundRecord", ["n", "psum", "maj", "b"])

class BoundRecorder(RecUnroller_tail_bound):

    def __init__(self, *args, **kwds):
        super().__init__(*args, **kwds)
        self.recorded_bounds = None

    def _init_sums(self, *args, **kwds):
        super()._init_sums(*args, **kwds)
        self.recorded_bounds = []

    def _check_convergence(self, stride):
        assert len(self.sols) == 1
        if self.n <= self.last_index_with_ini or self.mult > 0:
            bound = self._stop.maj.IR('inf')
            maj = None
        else:
            resid = self.get_residuals(self._stop, self.n)
            bound = self.get_bound(self._stop, self.n, resid)
            maj = self._stop.maj.tail_majorant(self.n, resid)
        val = self.sols[0][1][0].bare_value()
        self.recorded_bounds.append(BoundRecord(self.n, val, maj, bound))
        # Call the standard _check_convergence(), but ignore its verdict, and
        # only self._stop if we really have obtained a bound < eps.
        super()._check_convergence(stride)
        return (self.tail_bound < self._stop.eps)

################################################################################
# Utilities
################################################################################

# Temporary: later on, polynomials with ball coefficients could implement
# add_error themselves.
def _add_error(approx, error):
    if isinstance(approx, polynomial_element.Polynomial):
        return approx[0].add_error(error) + ((approx >> 1) << 1)
    else:
        return approx.add_error(error)

def _get_error(approx):
    if isinstance(approx, polynomial_element.Polynomial):
        return approx[0].abs().rad_as_ball()
    else:
        return approx.abs().rad_as_ball()

def _ctz(vec, maxlen):
    z = 0
    for m in range(maxlen):
        if vec[-1 - m].is_zero():
            z += 1
        else:
            break
    return z

def _resize_list(l, n, z):
    n0 = len(l)
    if n > n0:
        l.extend(repeat(z, n - n0))
    elif n < n0:
        l[n:] = []<|MERGE_RESOLUTION|>--- conflicted
+++ resolved
@@ -13,13 +13,9 @@
 #
 # http://www.gnu.org/licenses/
 
-<<<<<<< HEAD
 import collections
 import logging
 import sys
-=======
-import collections, logging, sys
->>>>>>> c983e3ce
 
 from itertools import count, chain, repeat
 
