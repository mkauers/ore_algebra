--- conflicted
+++ resolved
@@ -49,7 +49,7 @@
 from sage.categories.pushout import ConstructionFunctor
 from sage.misc.cachefunc import cached_method
 from sage.rings.finite_rings.all import GF
-from sage.rings.fraction_field import is_FractionField
+from sage.rings.fraction_field import FractionField_generic
 from sage.rings.integer_ring import ZZ
 from sage.rings.number_field import number_field_base
 from sage.rings.polynomial.multi_polynomial_ring import is_MPolynomialRing
@@ -118,24 +118,6 @@
     return q.parent()(num, den, coerce=False, reduce=False)
 
 
-<<<<<<< HEAD
-=======
-from sage.misc.cachefunc import cached_method
-from sage.structure.unique_representation import UniqueRepresentation
-from sage.rings.ring import Algebra
-from sage.rings.polynomial.polynomial_ring import is_PolynomialRing
-from sage.rings.polynomial.polynomial_ring_constructor import PolynomialRing
-from sage.rings.polynomial.multi_polynomial_ring import is_MPolynomialRing
-from sage.rings.number_field import number_field_base
-from sage.rings.fraction_field import FractionField_generic
-from sage.rings.integer_ring import ZZ
-from sage.rings.rational_field import QQ
-from sage.rings.finite_rings.all import GF
-
-from . import nullspace
-
-
->>>>>>> c983e3ce
 def is_OreAlgebra(A):
     r"""
     Checks whether `A` is an Ore algebra object.
@@ -1750,13 +1732,8 @@
             return nullspace.sage_native
         elif isinstance(R, number_field_base.NumberField):
             return nullspace.cra(nullspace.sage_native)
-<<<<<<< HEAD
-        elif not (is_MPolynomialRing(R) or is_PolynomialRing(R) or is_FractionField(R)):
+        elif not (is_MPolynomialRing(R) or is_PolynomialRing(R) or isinstance(R, FractionField_generic)):
             return nullspace.sage_native  # for lack of better ideas.
-=======
-        elif not (is_MPolynomialRing(R) or is_PolynomialRing(R) or isinstance(R, FractionField_generic)):
-            return nullspace.sage_native # for lack of better ideas. 
->>>>>>> c983e3ce
 
         B = R.base_ring()
         field = R.is_field()
